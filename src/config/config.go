/*
The config package contains structures related to the configuration of an
Yggdrasil node.

The configuration contains, amongst other things, encryption keys which are used
to derive a node's identity, information about peerings and node information
that is shared with the network. There are also some module-specific options
related to TUN, multicast and the admin socket.

In order for a node to maintain the same identity across restarts, you should
persist the configuration onto the filesystem or into some configuration storage
so that the encryption keys (and therefore the node ID) do not change.

Note that Yggdrasil will automatically populate sane defaults for any
configuration option that is not provided.
*/
package config

import (
	"encoding/hex"
	"sync"

	"github.com/yggdrasil-network/yggdrasil-go/src/crypto"
	"github.com/yggdrasil-network/yggdrasil-go/src/defaults"
)

// NodeState represents the active and previous configuration of an Yggdrasil
// node. A NodeState object is returned when starting an Yggdrasil node. Note
// that this structure and related functions are likely to disappear soon.
type NodeState struct {
	Current  NodeConfig
	Previous NodeConfig
	Mutex    sync.RWMutex
}

// Current returns the active node configuration.
func (s *NodeState) GetCurrent() NodeConfig {
	s.Mutex.RLock()
	defer s.Mutex.RUnlock()
	return s.Current
}

// Previous returns the previous node configuration.
func (s *NodeState) GetPrevious() NodeConfig {
	s.Mutex.RLock()
	defer s.Mutex.RUnlock()
	return s.Previous
}

// Replace the node configuration with new configuration.
func (s *NodeState) Replace(n NodeConfig) {
	s.Mutex.Lock()
	defer s.Mutex.Unlock()
	s.Previous = s.Current
	s.Current = n
}

// NodeConfig is the main configuration structure, containing configuration
// options that are necessary for an Yggdrasil node to run. You will need to
// supply one of these structs to the Yggdrasil core when starting a node.
type NodeConfig struct {
	Peers                       []string               `comment:"List of connection strings for outbound peer connections in URI format,\ne.g. tcp://a.b.c.d:e or socks://a.b.c.d:e/f.g.h.i:j. These connections\nwill obey the operating system routing table, therefore you should\nuse this section when you may connect via different interfaces."`
	InterfacePeers              map[string][]string    `comment:"List of connection strings for outbound peer connections in URI format,\narranged by source interface, e.g. { \"eth0\": [ tcp://a.b.c.d:e ] }.\nNote that SOCKS peerings will NOT be affected by this option and should\ngo in the \"Peers\" section instead."`
	Listen                      []string               `comment:"Listen addresses for incoming connections. You will need to add\nlisteners in order to accept incoming peerings from non-local nodes.\nMulticast peer discovery will work regardless of any listeners set\nhere. Each listener should be specified in URI format as above, e.g.\ntcp://0.0.0.0:0 or tcp://[::]:0 to listen on all interfaces."`
	AdminListen                 string                 `comment:"Listen address for admin connections. Default is to listen for local\nconnections either on TCP/9001 or a UNIX socket depending on your\nplatform. Use this value for yggdrasilctl -endpoint=X. To disable\nthe admin socket, use the value \"none\" instead."`
	MulticastInterfaces         []string               `comment:"Regular expressions for which interfaces multicast peer discovery\nshould be enabled on. If none specified, multicast peer discovery is\ndisabled. The default value is .* which uses all interfaces."`
	AllowedEncryptionPublicKeys []string               `comment:"List of peer encryption public keys to allow incoming TCP peering\nconnections from. If left empty/undefined then all connections will\nbe allowed by default. This does not affect outgoing peerings, nor\ndoes it affect link-local peers discovered via multicast."`
	EncryptionPublicKey         string                 `comment:"Your public encryption key. Your peers may ask you for this to put\ninto their AllowedEncryptionPublicKeys configuration."`
	EncryptionPrivateKey        string                 `comment:"Your private encryption key. DO NOT share this with anyone!"`
	SigningPublicKey            string                 `comment:"Your public signing key. You should not ordinarily need to share\nthis with anyone."`
	SigningPrivateKey           string                 `comment:"Your private signing key. DO NOT share this with anyone!"`
	LinkLocalTCPPort            uint16                 `comment:"The port number to be used for the link-local TCP listeners for the\nconfigured MulticastInterfaces. This option does not affect listeners\nspecified in the Listen option. Unless you plan to firewall link-local\ntraffic, it is best to leave this as the default value of 0. This\noption cannot currently be changed by reloading config during runtime."`
<<<<<<< HEAD
	IfName                      string                 `comment:"Local network interface name for TUN/TAP adapter, or \"auto\" to select\nan interface automatically, or \"none\" to run without TUN/TAP."`
	IfTAPMode                   bool                   `comment:"Set local network interface to TAP mode rather than TUN mode if\nsupported by your platform - option will be ignored if not."`
	IfMTU                       int                    `comment:"Maximum Transmission Unit (MTU) size for your local TUN/TAP interface.\nDefault is the largest supported size for your platform. The lowest\npossible value is 1280."`
=======
	IfName                      string                 `comment:"Local network interface name for TUN adapter, or \"auto\" to select\nan interface automatically, or \"none\" to run without TUN."`
	IfMTU                       int                    `comment:"Maximux Transmission Unit (MTU) size for your local TUN interface.\nDefault is the largest supported size for your platform. The lowest\npossible value is 1280."`
>>>>>>> 99675416
	SessionFirewall             SessionFirewall        `comment:"The session firewall controls who can send/receive network traffic\nto/from. This is useful if you want to protect this node without\nresorting to using a real firewall. This does not affect traffic\nbeing routed via this node to somewhere else. Rules are prioritised as\nfollows: blacklist, whitelist, always allow outgoing, direct, remote."`
	TunnelRouting               TunnelRouting          `comment:"Allow tunneling non-Yggdrasil traffic over Yggdrasil. This effectively\nallows you to use Yggdrasil to route to, or to bridge other networks,\nsimilar to a VPN tunnel. Tunnelling works between any two nodes and\ndoes not require them to be directly peered."`
	SwitchOptions               SwitchOptions          `comment:"Advanced options for tuning the switch. Normally you will not need\nto edit these options."`
	NodeInfoPrivacy             bool                   `comment:"By default, nodeinfo contains some defaults including the platform,\narchitecture and Yggdrasil version. These can help when surveying\nthe network and diagnosing network routing problems. Enabling\nnodeinfo privacy prevents this, so that only items specified in\n\"NodeInfo\" are sent back if specified."`
	NodeInfo                    map[string]interface{} `comment:"Optional node info. This must be a { \"key\": \"value\", ... } map\nor set as null. This is entirely optional but, if set, is visible\nto the whole network on request."`
}

// SessionFirewall controls the session firewall configuration.
type SessionFirewall struct {
	Enable                        bool     `comment:"Enable or disable the session firewall. If disabled, network traffic\nfrom any node will be allowed. If enabled, the below rules apply."`
	AllowFromDirect               bool     `comment:"Allow network traffic from directly connected peers."`
	AllowFromRemote               bool     `comment:"Allow network traffic from remote nodes on the network that you are\nnot directly peered with."`
	AlwaysAllowOutbound           bool     `comment:"Allow outbound network traffic regardless of AllowFromDirect or\nAllowFromRemote. This does allow a remote node to send unsolicited\ntraffic back to you for the length of the session."`
	WhitelistEncryptionPublicKeys []string `comment:"List of public keys from which network traffic is always accepted,\nregardless of AllowFromDirect or AllowFromRemote."`
	BlacklistEncryptionPublicKeys []string `comment:"List of public keys from which network traffic is always rejected,\nregardless of the whitelist, AllowFromDirect or AllowFromRemote."`
}

// TunnelRouting contains the crypto-key routing tables for tunneling regular
// IPv4 or IPv6 subnets across the Yggdrasil network.
type TunnelRouting struct {
	Enable            bool              `comment:"Enable or disable tunnel routing."`
	IPv6RemoteSubnets map[string]string `comment:"IPv6 subnets belonging to remote nodes, mapped to the node's public\nkey, e.g. { \"aaaa:bbbb:cccc::/e\": \"boxpubkey\", ... }"`
	IPv6LocalSubnets  []string          `comment:"IPv6 subnets belonging to this node's end of the tunnels. Only traffic\nfrom these ranges (or the Yggdrasil node's IPv6 address/subnet)\nwill be tunnelled."`
	IPv4RemoteSubnets map[string]string `comment:"IPv4 subnets belonging to remote nodes, mapped to the node's public\nkey, e.g. { \"a.b.c.d/e\": \"boxpubkey\", ... }"`
	IPv4LocalSubnets  []string          `comment:"IPv4 subnets belonging to this node's end of the tunnels. Only traffic\nfrom these ranges will be tunnelled."`
}

// SwitchOptions contains tuning options for the switch. These are advanced
// options and shouldn't be changed unless necessary.
type SwitchOptions struct {
	MaxTotalQueueSize uint64 `comment:"Maximum size of all switch queues combined (in bytes)."`
}

// Generates default configuration and returns a pointer to the resulting
// NodeConfig. This is used when outputting the -genconf parameter and also when
// using -autoconf.
func GenerateConfig() *NodeConfig {
	// Generate encryption keys.
	bpub, bpriv := crypto.NewBoxKeys()
	spub, spriv := crypto.NewSigKeys()
	// Create a node configuration and populate it.
	cfg := NodeConfig{}
	cfg.Listen = []string{}
	cfg.AdminListen = defaults.GetDefaults().DefaultAdminListen
	cfg.EncryptionPublicKey = hex.EncodeToString(bpub[:])
	cfg.EncryptionPrivateKey = hex.EncodeToString(bpriv[:])
	cfg.SigningPublicKey = hex.EncodeToString(spub[:])
	cfg.SigningPrivateKey = hex.EncodeToString(spriv[:])
	cfg.Peers = []string{}
	cfg.InterfacePeers = map[string][]string{}
	cfg.AllowedEncryptionPublicKeys = []string{}
	cfg.MulticastInterfaces = defaults.GetDefaults().DefaultMulticastInterfaces
	cfg.IfName = defaults.GetDefaults().DefaultIfName
	cfg.IfMTU = defaults.GetDefaults().DefaultIfMTU
	cfg.SessionFirewall.Enable = false
	cfg.SessionFirewall.AllowFromDirect = true
	cfg.SessionFirewall.AllowFromRemote = true
	cfg.SessionFirewall.AlwaysAllowOutbound = true
	cfg.SwitchOptions.MaxTotalQueueSize = 4 * 1024 * 1024
	cfg.NodeInfoPrivacy = false

	return &cfg
}

// NewEncryptionKeys replaces the encryption keypair in the NodeConfig with a
// new encryption keypair. The encryption keys are used by the router to encrypt
// traffic and to derive the node ID and IPv6 address/subnet of the node, so
// this is equivalent to discarding the node's identity on the network.
func (cfg *NodeConfig) NewEncryptionKeys() {
	bpub, bpriv := crypto.NewBoxKeys()
	cfg.EncryptionPublicKey = hex.EncodeToString(bpub[:])
	cfg.EncryptionPrivateKey = hex.EncodeToString(bpriv[:])
}

// NewSigningKeys replaces the signing keypair in the NodeConfig with a new
// signing keypair. The signing keys are used by the switch to derive the
// structure of the spanning tree.
func (cfg *NodeConfig) NewSigningKeys() {
	spub, spriv := crypto.NewSigKeys()
	cfg.SigningPublicKey = hex.EncodeToString(spub[:])
	cfg.SigningPrivateKey = hex.EncodeToString(spriv[:])
}<|MERGE_RESOLUTION|>--- conflicted
+++ resolved
@@ -70,14 +70,8 @@
 	SigningPublicKey            string                 `comment:"Your public signing key. You should not ordinarily need to share\nthis with anyone."`
 	SigningPrivateKey           string                 `comment:"Your private signing key. DO NOT share this with anyone!"`
 	LinkLocalTCPPort            uint16                 `comment:"The port number to be used for the link-local TCP listeners for the\nconfigured MulticastInterfaces. This option does not affect listeners\nspecified in the Listen option. Unless you plan to firewall link-local\ntraffic, it is best to leave this as the default value of 0. This\noption cannot currently be changed by reloading config during runtime."`
-<<<<<<< HEAD
-	IfName                      string                 `comment:"Local network interface name for TUN/TAP adapter, or \"auto\" to select\nan interface automatically, or \"none\" to run without TUN/TAP."`
-	IfTAPMode                   bool                   `comment:"Set local network interface to TAP mode rather than TUN mode if\nsupported by your platform - option will be ignored if not."`
-	IfMTU                       int                    `comment:"Maximum Transmission Unit (MTU) size for your local TUN/TAP interface.\nDefault is the largest supported size for your platform. The lowest\npossible value is 1280."`
-=======
 	IfName                      string                 `comment:"Local network interface name for TUN adapter, or \"auto\" to select\nan interface automatically, or \"none\" to run without TUN."`
-	IfMTU                       int                    `comment:"Maximux Transmission Unit (MTU) size for your local TUN interface.\nDefault is the largest supported size for your platform. The lowest\npossible value is 1280."`
->>>>>>> 99675416
+	IfMTU                       int                    `comment:"Maximum Transmission Unit (MTU) size for your local TUN interface.\nDefault is the largest supported size for your platform. The lowest\npossible value is 1280."`
 	SessionFirewall             SessionFirewall        `comment:"The session firewall controls who can send/receive network traffic\nto/from. This is useful if you want to protect this node without\nresorting to using a real firewall. This does not affect traffic\nbeing routed via this node to somewhere else. Rules are prioritised as\nfollows: blacklist, whitelist, always allow outgoing, direct, remote."`
 	TunnelRouting               TunnelRouting          `comment:"Allow tunneling non-Yggdrasil traffic over Yggdrasil. This effectively\nallows you to use Yggdrasil to route to, or to bridge other networks,\nsimilar to a VPN tunnel. Tunnelling works between any two nodes and\ndoes not require them to be directly peered."`
 	SwitchOptions               SwitchOptions          `comment:"Advanced options for tuning the switch. Normally you will not need\nto edit these options."`
