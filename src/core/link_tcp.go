package core

import (
	"context"
	"fmt"
	"net"
	"net/url"
	"strings"
	"time"

	"github.com/Arceliar/phony"
)

type linkTCP struct {
	phony.Inbox
	*links
	listener   *net.ListenConfig
	_listeners map[*Listener]context.CancelFunc
}

func (l *links) newLinkTCP() *linkTCP {
	lt := &linkTCP{
		links: l,
		listener: &net.ListenConfig{
			KeepAlive: -1,
		},
		_listeners: map[*Listener]context.CancelFunc{},
	}
	lt.listener.Control = lt.tcpContext
	return lt
}

func (l *linkTCP) dial(url *url.URL, options linkOptions, sintf string) error {
	addr, err := net.ResolveTCPAddr("tcp", url.Host)
	if err != nil {
		return err
	}
	dialer, err := l.dialerFor(addr, sintf)
	if err != nil {
		return err
	}
	info := linkInfoFor("tcp", sintf, tcpIDFor(dialer.LocalAddr, addr))
	if l.links.isConnectedTo(info) {
		return nil
	}
	conn, err := dialer.DialContext(l.core.ctx, "tcp", addr.String())
	if err != nil {
		return err
	}
	uri := strings.TrimRight(strings.SplitN(url.String(), "?", 2)[0], "/")
	return l.handler(uri, info, conn, options, false, false)
}

func (l *linkTCP) listen(url *url.URL, sintf string) (*Listener, error) {
	ctx, cancel := context.WithCancel(l.core.ctx)
	hostport := url.Host
	if sintf != "" {
		if host, port, err := net.SplitHostPort(hostport); err == nil {
			hostport = fmt.Sprintf("[%s%%%s]:%s", host, sintf, port)
		}
	}
	listener, err := l.listener.Listen(ctx, "tcp", hostport)
	if err != nil {
		cancel()
		return nil, err
	}
	entry := &Listener{
		Listener: listener,
		closed:   make(chan struct{}),
	}
	phony.Block(l, func() {
		l._listeners[entry] = cancel
	})
	l.core.log.Printf("TCP listener started on %s", listener.Addr())
	go func() {
		defer phony.Block(l, func() {
			delete(l._listeners, entry)
		})
		for {
			conn, err := listener.Accept()
			if err != nil {
				cancel()
				break
			}
<<<<<<< HEAD
			addr := conn.RemoteAddr().(*net.TCPAddr)
			name := fmt.Sprintf("tcp://%s", addr)
			info := linkInfoFor("tcp", sintf, addr.String())
			if err = l.handler(name, info, conn, linkOptionsForListener(url), true, addr.IP.IsLinkLocalUnicast()); err != nil {
=======
			laddr := conn.LocalAddr().(*net.TCPAddr)
			raddr := conn.RemoteAddr().(*net.TCPAddr)
			name := fmt.Sprintf("tcp://%s", raddr)
			info := linkInfoFor("tcp", sintf, tcpIDFor(laddr, raddr))
			if err = l.handler(name, info, conn, linkOptions{}, true, raddr.IP.IsLinkLocalUnicast()); err != nil {
>>>>>>> 65e35015
				l.core.log.Errorln("Failed to create inbound link:", err)
			}
		}
		_ = listener.Close()
		close(entry.closed)
		l.core.log.Printf("TCP listener stopped on %s", listener.Addr())
	}()
	return entry, nil
}

func (l *linkTCP) handler(name string, info linkInfo, conn net.Conn, options linkOptions, incoming, force bool) error {
	return l.links.create(
		conn,     // connection
		name,     // connection name
		info,     // connection info
		incoming, // not incoming
		force,    // not forced
		options,  // connection options
	)
}

// Returns the address of the listener.
func (l *linkTCP) getAddr() *net.TCPAddr {
	// TODO: Fix this, because this will currently only give a single address
	// to multicast.go, which obviously is not great, but right now multicast.go
	// doesn't have the ability to send more than one address in a packet either
	var addr *net.TCPAddr
	phony.Block(l, func() {
		for listener := range l._listeners {
			addr = listener.Addr().(*net.TCPAddr)
		}
	})
	return addr
}

func (l *linkTCP) dialerFor(dst *net.TCPAddr, sintf string) (*net.Dialer, error) {
	if dst.IP.IsLinkLocalUnicast() {
		if sintf != "" {
			dst.Zone = sintf
		}
		if dst.Zone == "" {
			return nil, fmt.Errorf("link-local address requires a zone")
		}
	}
	dialer := &net.Dialer{
		Timeout:   time.Second * 5,
		KeepAlive: -1,
		Control:   l.tcpContext,
	}
	if sintf != "" {
		dialer.Control = l.getControl(sintf)
		ief, err := net.InterfaceByName(sintf)
		if err != nil {
			return nil, fmt.Errorf("interface %q not found", sintf)
		}
		if ief.Flags&net.FlagUp == 0 {
			return nil, fmt.Errorf("interface %q is not up", sintf)
		}
		addrs, err := ief.Addrs()
		if err != nil {
			return nil, fmt.Errorf("interface %q addresses not available: %w", sintf, err)
		}
		for addrindex, addr := range addrs {
			src, _, err := net.ParseCIDR(addr.String())
			if err != nil {
				continue
			}
			if !src.IsGlobalUnicast() && !src.IsLinkLocalUnicast() {
				continue
			}
			bothglobal := src.IsGlobalUnicast() == dst.IP.IsGlobalUnicast()
			bothlinklocal := src.IsLinkLocalUnicast() == dst.IP.IsLinkLocalUnicast()
			if !bothglobal && !bothlinklocal {
				continue
			}
			if (src.To4() != nil) != (dst.IP.To4() != nil) {
				continue
			}
			if bothglobal || bothlinklocal || addrindex == len(addrs)-1 {
				dialer.LocalAddr = &net.TCPAddr{
					IP:   src,
					Port: 0,
					Zone: sintf,
				}
				break
			}
		}
		if dialer.LocalAddr == nil {
			return nil, fmt.Errorf("no suitable source address found on interface %q", sintf)
		}
	}
	return dialer, nil
}

func tcpIDFor(local net.Addr, remoteAddr *net.TCPAddr) string {
	if localAddr, ok := local.(*net.TCPAddr); ok && localAddr.IP.Equal(remoteAddr.IP) {
		// Nodes running on the same host — include both the IP and port.
		return remoteAddr.String()
	}
	if remoteAddr.IP.IsLinkLocalUnicast() {
		// Nodes discovered via multicast — include the IP only.
		return remoteAddr.IP.String()
	}
	// Nodes connected remotely — include both the IP and port.
	return remoteAddr.String()
}<|MERGE_RESOLUTION|>--- conflicted
+++ resolved
@@ -82,18 +82,11 @@
 				cancel()
 				break
 			}
-<<<<<<< HEAD
-			addr := conn.RemoteAddr().(*net.TCPAddr)
-			name := fmt.Sprintf("tcp://%s", addr)
-			info := linkInfoFor("tcp", sintf, addr.String())
-			if err = l.handler(name, info, conn, linkOptionsForListener(url), true, addr.IP.IsLinkLocalUnicast()); err != nil {
-=======
 			laddr := conn.LocalAddr().(*net.TCPAddr)
 			raddr := conn.RemoteAddr().(*net.TCPAddr)
 			name := fmt.Sprintf("tcp://%s", raddr)
 			info := linkInfoFor("tcp", sintf, tcpIDFor(laddr, raddr))
-			if err = l.handler(name, info, conn, linkOptions{}, true, raddr.IP.IsLinkLocalUnicast()); err != nil {
->>>>>>> 65e35015
+			if err = l.handler(name, info, conn, linkOptionsForListener(url), true, raddr.IP.IsLinkLocalUnicast()); err != nil {
 				l.core.log.Errorln("Failed to create inbound link:", err)
 			}
 		}
