--- conflicted
+++ resolved
@@ -83,15 +83,9 @@
 				break
 			}
 			addr := conn.RemoteAddr().(*net.TCPAddr)
-<<<<<<< HEAD
-			name := fmt.Sprintf("tls://%s", addr)
-			info := linkInfoFor("tcp", sintf, strings.SplitN(addr.IP.String(), "%", 2)[0])
-			if err = l.handler(name, info, conn, linkOptionsForListener(url), true); err != nil {
-=======
 			name := fmt.Sprintf("tcp://%s", addr)
 			info := linkInfoFor("tcp", sintf, addr.String())
-			if err = l.handler(name, info, conn, linkOptions{}, true, addr.IP.IsLinkLocalUnicast()); err != nil {
->>>>>>> 8fe1c412
+			if err = l.handler(name, info, conn, linkOptionsForListener(url), true, addr.IP.IsLinkLocalUnicast()); err != nil {
 				l.core.log.Errorln("Failed to create inbound link:", err)
 			}
 		}
