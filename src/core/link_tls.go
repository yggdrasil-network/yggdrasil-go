--- conflicted
+++ resolved
@@ -105,18 +105,11 @@
 				cancel()
 				break
 			}
-<<<<<<< HEAD
-			addr := conn.RemoteAddr().(*net.TCPAddr)
-			name := fmt.Sprintf("tls://%s", addr)
-			info := linkInfoFor("tls", sintf, addr.String())
-			if err = l.handler(name, info, conn, linkOptionsForListener(url), true, addr.IP.IsLinkLocalUnicast()); err != nil {
-=======
 			laddr := conn.LocalAddr().(*net.TCPAddr)
 			raddr := conn.RemoteAddr().(*net.TCPAddr)
 			name := fmt.Sprintf("tls://%s", raddr)
 			info := linkInfoFor("tls", sintf, tcpIDFor(laddr, raddr))
-			if err = l.handler(name, info, conn, linkOptions{}, true, raddr.IP.IsLinkLocalUnicast()); err != nil {
->>>>>>> 65e35015
+			if err = l.handler(name, info, conn, linkOptionsForListener(url), true, raddr.IP.IsLinkLocalUnicast()); err != nil {
 				l.core.log.Errorln("Failed to create inbound link:", err)
 			}
 		}
