--- conflicted
+++ resolved
@@ -22,9 +22,9 @@
 
 // linkInfo is used as a map key
 type linkInfo struct {
-        linkType string // Type of link, e.g. TCP, AWDL
-        local    string // Local name or address
-        remote   string // Remote name or address
+	linkType string // Type of link, e.g. TCP, AWDL
+	local    string // Local name or address
+	remote   string // Remote name or address
 }
 
 type linkDial struct {
@@ -33,191 +33,55 @@
 }
 
 type link struct {
-        lname    string
-        links    *links
-        conn     *linkConn
-        options  linkOptions
-        info     linkInfo
-        incoming bool
-        force    bool
+	lname    string
+	links    *links
+	conn     *linkConn
+	options  linkOptions
+	info     linkInfo
+	incoming bool
+	force    bool
 }
 
 type linkOptions struct {
-        pinnedEd25519Keys map[keyArray]struct{}
+	pinnedEd25519Keys map[keyArray]struct{}
 	priority          uint8
 }
 
 type Listener struct {
-        net.Listener
-        closed chan struct{}
+	net.Listener
+	closed chan struct{}
 }
 
 func (l *Listener) Close() error {
-        err := l.Listener.Close()
-        <-l.closed
-        return err
+	err := l.Listener.Close()
+	<-l.closed
+	return err
 }
 
 func (l *links) shutdown() {
-        phony.Block(l.tcp, func() {
-                for l := range l.tcp._listeners {
-                        _ = l.Close()
-                }
-        })
-        phony.Block(l.tls, func() {
-                for l := range l.tls._listeners {
-                        _ = l.Close()
-                }
-        })
-        phony.Block(l.unix, func() {
-                for l := range l.unix._listeners {
-                        _ = l.Close()
-                }
-        })
+	phony.Block(l.tcp, func() {
+		for l := range l.tcp._listeners {
+			_ = l.Close()
+		}
+	})
+	phony.Block(l.tls, func() {
+		for l := range l.tls._listeners {
+			_ = l.Close()
+		}
+	})
+	phony.Block(l.unix, func() {
+		for l := range l.unix._listeners {
+			_ = l.Close()
+		}
+	})
 }
 
 func (l *links) isConnectedTo(info linkInfo) bool {
-<<<<<<< HEAD
-        var isConnected bool
-        phony.Block(l, func() {
-                _, isConnected = l._links[info]
-        })
-        return isConnected
-=======
 	var isConnected bool
 	phony.Block(l, func() {
 		_, isConnected = l._links[info]
 	})
 	return isConnected
-}
-
-func (l *links) call(u *url.URL, sintf string, errch chan<- error) (info linkInfo, err error) {
-	info = linkInfoFor(u.Scheme, sintf, u.Host)
-	if l.isConnectedTo(info) {
-		if errch != nil {
-			close(errch) // already connected, no error
-		}
-		return info, nil
-	}
-	options := linkOptions{
-		pinnedEd25519Keys: map[keyArray]struct{}{},
-	}
-	for _, pubkey := range u.Query()["key"] {
-		sigPub, err := hex.DecodeString(pubkey)
-		if err != nil {
-			if errch != nil {
-				close(errch)
-			}
-			return info, fmt.Errorf("pinned key contains invalid hex characters")
-		}
-		var sigPubKey keyArray
-		copy(sigPubKey[:], sigPub)
-		options.pinnedEd25519Keys[sigPubKey] = struct{}{}
-	}
-	if p := u.Query().Get("priority"); p != "" {
-		pi, err := strconv.ParseUint(p, 10, 8)
-		if err != nil {
-			if errch != nil {
-				close(errch)
-			}
-			return info, fmt.Errorf("priority invalid: %w", err)
-		}
-		options.priority = uint8(pi)
-	}
-	switch info.linkType {
-	case "tcp":
-		go func() {
-			if errch != nil {
-				defer close(errch)
-			}
-			if err := l.tcp.dial(u, options, sintf); err != nil && err != io.EOF {
-				l.core.log.Warnf("Failed to dial TCP %s: %s\n", u.Host, err)
-				if errch != nil {
-					errch <- err
-				}
-			}
-		}()
-
-	case "socks":
-		go func() {
-			if errch != nil {
-				defer close(errch)
-			}
-			if err := l.socks.dial(u, options); err != nil && err != io.EOF {
-				l.core.log.Warnf("Failed to dial SOCKS %s: %s\n", u.Host, err)
-				if errch != nil {
-					errch <- err
-				}
-			}
-		}()
-
-	case "tls":
-		// SNI headers must contain hostnames and not IP addresses, so we must make sure
-		// that we do not populate the SNI with an IP literal. We do this by splitting
-		// the host-port combo from the query option and then seeing if it parses to an
-		// IP address successfully or not.
-		var tlsSNI string
-		if sni := u.Query().Get("sni"); sni != "" {
-			if net.ParseIP(sni) == nil {
-				tlsSNI = sni
-			}
-		}
-		// If the SNI is not configured still because the above failed then we'll try
-		// again but this time we'll use the host part of the peering URI instead.
-		if tlsSNI == "" {
-			if host, _, err := net.SplitHostPort(u.Host); err == nil && net.ParseIP(host) == nil {
-				tlsSNI = host
-			}
-		}
-		go func() {
-			if errch != nil {
-				defer close(errch)
-			}
-			if err := l.tls.dial(u, options, sintf, tlsSNI); err != nil && err != io.EOF {
-				l.core.log.Warnf("Failed to dial TLS %s: %s\n", u.Host, err)
-				if errch != nil {
-					errch <- err
-				}
-			}
-		}()
-
-	case "unix":
-		go func() {
-			if errch != nil {
-				defer close(errch)
-			}
-			if err := l.unix.dial(u, options, sintf); err != nil && err != io.EOF {
-				l.core.log.Warnf("Failed to dial UNIX %s: %s\n", u.Host, err)
-				if errch != nil {
-					errch <- err
-				}
-			}
-		}()
-
-	default:
-		if errch != nil {
-			close(errch)
-		}
-		return info, errors.New("unknown call scheme: " + u.Scheme)
-	}
-	return info, nil
-}
-
-func (l *links) listen(u *url.URL, sintf string) (*Listener, error) {
-	var listener *Listener
-	var err error
-	switch u.Scheme {
-	case "tcp":
-		listener, err = l.tcp.listen(u, sintf)
-	case "tls":
-		listener, err = l.tls.listen(u, sintf)
-	case "unix":
-		listener, err = l.unix.listen(u, sintf)
-	default:
-		return nil, fmt.Errorf("unrecognised scheme %q", u.Scheme)
-	}
-	return listener, err
->>>>>>> 14f1cd46
 }
 
 func (l *links) create(conn net.Conn, dial *linkDial, name string, info linkInfo, incoming, force bool, options linkOptions) error {
