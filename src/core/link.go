--- conflicted
+++ resolved
@@ -309,22 +309,10 @@
 	remoteAddr := net.IP(address.AddrForKey(meta.key)[:]).String()
 	remoteStr := fmt.Sprintf("%s@%s", remoteAddr, intf.info.remote)
 	localStr := intf.conn.LocalAddr()
-<<<<<<< HEAD
-	intf.links.core.log.Infof("Connected %s: %s, source %s",
-		strings.ToUpper(intf.info.linkType), remoteStr, localStr)
-
-	// TODO don't report an error if it's just a 'use of closed network connection'
-	if err = intf.links.core.HandleConn(meta.key, intf.conn, intf.options.priority); err != nil && err != io.EOF {
-		intf.links.core.log.Infof("Disconnected %s: %s, source %s; error: %s",
-			strings.ToUpper(intf.info.linkType), remoteStr, localStr, err)
-	} else {
-		intf.links.core.log.Infof("Disconnected %s: %s, source %s",
-			strings.ToUpper(intf.info.linkType), remoteStr, localStr)
-=======
 	intf.links.core.log.Infof("Connected %s %s: %s, source %s",
 		dir, strings.ToUpper(intf.info.linkType), remoteStr, localStr)
 
-	err = intf.links.core.HandleConn(meta.key, intf.conn)
+	err = intf.links.core.HandleConn(meta.key, intf.conn, intf.options.priority)
 	switch err {
 	case io.EOF, net.ErrClosed, nil:
 		intf.links.core.log.Infof("Disconnected %s %s: %s, source %s",
@@ -332,7 +320,6 @@
 	default:
 		intf.links.core.log.Infof("Disconnected %s %s: %s, source %s; error: %s",
 			dir, strings.ToUpper(intf.info.linkType), remoteStr, localStr, err)
->>>>>>> 8fe1c412
 	}
 	return nil
 }
