--- conflicted
+++ resolved
@@ -188,26 +188,25 @@
 // This adds the peer to the peer list, so that they will be called again if the
 // connection drops.
 
-func (c *Core) AddPeer(peer string, intf string) error {
-	select {
-	case <-c.ctx.Done():
-		return nil
-	default:
-	}
-	u, err := url.Parse(peer)
+func (c *Core) AddPeer(uri string, sourceInterface string) error {
+	var known bool
+	phony.Block(c, func() {
+		_, known = c.config._peers[Peer{uri, sourceInterface}]
+	})
+	if known {
+		return fmt.Errorf("peer already configured")
+	}
+	u, err := url.Parse(uri)
 	if err != nil {
-		c.log.Errorln("Failed to parse peer url:", peer, err)
-		return err
-	}
-<<<<<<< HEAD
-	if err := c.CallPeer(u, intf); err != nil {
-		c.log.Errorln("Failed to add peer:", err)
-=======
+		return err
+	}
 	info, err := c.links.call(u, sourceInterface, nil)
 	if err != nil {
->>>>>>> 14f1cd46
-		return err
-	}
+		return err
+	}
+	phony.Block(c, func() {
+		c.config._peers[Peer{uri, sourceInterface}] = &info
+	})
 	return nil
 }
 
