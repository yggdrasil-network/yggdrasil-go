--- conflicted
+++ resolved
@@ -41,17 +41,10 @@
 	mtu         uint64
 	iface       tun.Device
 	phony.Inbox // Currently only used for _handlePacket from the reader, TODO: all the stuff that currently needs a mutex below
-<<<<<<< HEAD
 	isOpen      bool
 	isEnabled   bool // Used by the writer to drop sessionTraffic if not enabled
 	config      struct {
-=======
-	//mutex        sync.RWMutex // Protects the below
-	isOpen    bool
-	isEnabled bool // Used by the writer to drop sessionTraffic if not enabled
-	config    struct {
-		fd   int32
->>>>>>> fbc5f62a
+    fd   int32
 		name InterfaceName
 		mtu  InterfaceMTU
 	}
