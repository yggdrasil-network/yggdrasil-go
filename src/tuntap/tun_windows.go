--- conflicted
+++ resolved
@@ -21,51 +21,7 @@
 // Configures the TUN adapter with the correct IPv6 address and MTU.
 func (tun *TunAdapter) setup(ifname string, addr string, mtu int) error {
 	if ifname == "auto" {
-<<<<<<< HEAD
-		config.PlatformSpecificParams.InterfaceName = ""
-	} else {
-		config.PlatformSpecificParams.InterfaceName = ifname
-	}
-	iface, err := water.New(config)
-	if err != nil {
-		return err
-	}
-	if iface.Name() == "" {
-		return errors.New("unable to find TAP adapter with component ID " + config.PlatformSpecificParams.ComponentID)
-	}
-	// Reset the adapter - this invalidates iface so we'll need to get a new one
-	cmd := exec.Command("netsh", "interface", "set", "interface", iface.Name(), "admin=DISABLED")
-	tun.log.Debugln("netsh command:", strings.Join(cmd.Args, " "))
-	output, err := cmd.CombinedOutput()
-	if err != nil {
-		tun.log.Errorln("Windows netsh failed:", err)
-		tun.log.Traceln(string(output))
-		return err
-	}
-	time.Sleep(time.Second) // FIXME artificial delay to give netsh time to take effect
-	// Bring the interface back up
-	cmd = exec.Command("netsh", "interface", "set", "interface", iface.Name(), "admin=ENABLED")
-	tun.log.Debugln("netsh command:", strings.Join(cmd.Args, " "))
-	output, err = cmd.CombinedOutput()
-	if err != nil {
-		tun.log.Errorln("Windows netsh failed:", err)
-		tun.log.Traceln(string(output))
-		return err
-	}
-	time.Sleep(time.Second) // FIXME artificial delay to give netsh time to take effect
-	// Get a new iface
-	iface, err = water.New(config)
-	if err != nil {
-		panic(err)
-	}
-	tun.iface = iface
-	tun.mtu = getSupportedMTU(mtu, iftapmode)
-	err = tun.setupMTU(tun.mtu)
-	if err != nil {
-		panic(err)
-=======
 		ifname = defaults.GetDefaults().DefaultIfName
->>>>>>> 99675416
 	}
 	return elevate.DoAsSystem(func() error {
 		var err error
@@ -116,11 +72,7 @@
 			return err
 		}
 	}
-<<<<<<< HEAD
-	time.Sleep(time.Second) // FIXME artificial delay to give netsh time to take effect
-=======
 
->>>>>>> 99675416
 	return nil
 }
 
@@ -151,10 +103,6 @@
 	} else {
 		return errors.New("unable to get NativeTUN")
 	}
-<<<<<<< HEAD
-	time.Sleep(time.Second) // FIXME artificial delay to give netsh time to take effect
-=======
->>>>>>> 99675416
 	return nil
 }
 
