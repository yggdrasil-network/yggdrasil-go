var $ = id => document.getElementById(id)
var $$ = clazz => document.getElementsByClassName(clazz)

function setPingValue(peer, value) {
  var cellText;
  var peerCell = $(peer);
  if (!peerCell) return;
  var peerTable = $("peer_list");
  if (value === "-1") {
    var peerAddress = $("label_" + peer);
    peerAddress.style.color = "rgba(250,250,250,.5)";
  } else {

    cellText = document.createTextNode(value);
    peerCell.appendChild(cellText);

    var peerCellTime = $("time_" + peer);
    var cellTextTime = document.createTextNode("ms");
    peerCellTime.appendChild(cellTextTime);
  }
  peerCell.parentNode.classList.remove("is-hidden");
  //sort table
  moveRowToOrderPos(peerTable, 2, peerCell.parentNode)
}

function cmpTime(a, b) {
  return a.textContent.trim() === "" ? 1 : (a.textContent.trim() // using `.textContent.trim()` for test
    .localeCompare(b.textContent.trim(), 'en', { numeric: true }))
}

function moveRowToOrderPos(table, col, row) {
  var tb = table.tBodies[0], tr = tb.rows;
  var i = 0;
  for (; i < tr.length && cmpTime(row.cells[col], tr[i].cells[col]) >= 0; ++i);
  if (i < tr.length && i != row.rowIndex) {
    tb.deleteRow(row.rowIndex);
    tb.insertBefore(row, tr[i]);
  }
}

function openTab(element, tabName) {
  // Declare all variables
  var i, tabContent, tabLinks;

  // Get all elements with class="content" and hide them
  tabContent = $$("tab here");
  for (i = 0; i < tabContent.length; i++) {
    tabContent[i].className = "tab here is-hidden";
  }

  // Get all elements with class="tab" and remove the class "is-active"
  tabLinks = $$("tab is-active");
  for (i = 0; i < tabLinks.length; i++) {
    tabLinks[i].className = "tab";
  }

  // Show the current tab, and add an "is-active" class to the button that opened the tab
  $(tabName).className = "tab here";
  element.parentElement.className = "tab is-active";
  //refreshRecordsList();
}

function copy2clipboard(text) {
  var textArea = document.createElement("textarea");
  textArea.style.position = 'fixed';
  textArea.style.top = 0;
  textArea.style.left = 0;

  // Ensure it has a small width and height. Setting to 1px / 1em
  // doesn't work as this gives a negative w/h on some browsers.
  textArea.style.width = '2em';
  textArea.style.height = '2em';

  // We don't need padding, reducing the size if it does flash render.
  textArea.style.padding = 0;

  // Clean up any borders.
  textArea.style.border = 'none';
  textArea.style.outline = 'none';
  textArea.style.boxShadow = 'none';

  // Avoid flash of the white box if rendered for any reason.
  textArea.style.background = 'transparent';
  textArea.value = text;

  document.body.appendChild(textArea);
  textArea.focus();
  textArea.select();
  try {
    var successful = document.execCommand('copy');
    var msg = successful ? 'successful' : 'unsuccessful';
    console.log('Copying text command was ' + msg);
  } catch (err) {
    console.log('Oops, unable to copy');
  }
  document.body.removeChild(textArea);
  showInfo('value copied successfully!');
}

function showInfo(text) {
  var info = $("notification_info");
  var message = $("info_text");
  message.innerHTML = text;

  info.className = "notification is-primary";
  var button = $("info_close");
  button.onclick = function () {
    message.value = "";
    info.className = "notification is-primary is-hidden";
  };
  setTimeout(button.onclick, 2000);
}

function showWindow(text) {
  var info = $("notification_window");
  var message = $("info_window");
  message.innerHTML = text;

  info.classList.remove("is-hidden");
  var button_info_close = $("info_win_close");
  button_info_close.onclick = function () {
    message.value = "";
    info.classList.add("is-hidden");
    $("peer_list").remove();
  };
  var button_window_close = $("window_close");
  button_window_close.onclick = function () {
    message.value = "";
    info.classList.add("is-hidden");
    $("peer_list").remove();
  };
  var button_window_save = $("window_save");
  button_window_save.onclick = function () {
    message.value = "";
    info.classList.add("is-hidden");
    //todo save peers
    var peers = document.querySelectorAll('*[id^="peer-"]');
    var peer_list = [];
    for (i = 0; i < peers.length; ++i) {
      var p = peers[i];
      if (p.checked) {
        var peerURL = p.parentElement.parentElement.children[1].innerText;
        peer_list.push(peerURL);
      }
    }
    fetch('api/peers', {
        method: 'PUT',
        headers: {
          'Content-Type': 'application/json',
          'Riv-Save-Config': 'true',
        },
        body: JSON.stringify(peer_list),
      })
      .catch((error) => {
        console.error('Error:', error);
      });    
    $("peer_list").remove();
  };
}

function add_table(peerList) {

  var peers = [];
  //const countries = Object.keys(peerList);
  // get the reference for the body
  var body = document.createElement("div");
  // creates a <table> element and a <tbody> element
  var tbl = document.createElement("table");
  tbl.setAttribute('id', "peer_list");
  //tbl.setAttribute('cellpadding', '10');
  var tblBody = document.createElement("tbody");

  // creating all cells
  for (var c in peerList) {
    let counter = 1;
    for (let peer in peerList[c]) {
      peers.push(peer);
      // creates a table row
      var row = document.createElement("tr");
      row.className = "is-hidden";
      var imgElement = document.createElement("td");
      imgElement.className = "big-flag fi fi-" + ui.lookupCountryCodeByAddress(peer);
      var peerAddress = document.createElement("td");
      var cellText = document.createTextNode(peer);
      peerAddress.appendChild(cellText);
      peerAddress.setAttribute('id', "label_" + peer);
      var peerPing = document.createElement("td");
      peerPing.setAttribute('id', peer);
      var peerPingTime = document.createElement("td");
      peerPingTime.setAttribute('id', "time_" + peer);
      var peerSelect = document.createElement("td");
      var chk = document.createElement('input');
      chk.setAttribute('type', 'checkbox');
      chk.setAttribute('id', "peer-" + counter);
      peerSelect.appendChild(chk);

      row.appendChild(imgElement);
      row.appendChild(peerAddress);
      row.appendChild(peerPing);
      row.appendChild(peerPingTime);
      row.appendChild(peerSelect);
      tblBody.appendChild(row);
    }
  }
  // put the <tbody> in the <table>
  tbl.appendChild(tblBody);
  // appends <table> into <body>
  body.appendChild(tbl);
  // sets the border attribute of tbl to 2;
  //tbl.setAttribute("border", "0");
  showWindow(body.innerHTML);
  return peers;
}

function togglePrivKeyVisibility() {
  if (this.classList.contains("fa-eye")) {
    this.classList.remove("fa-eye");
    this.classList.add("fa-eye-slash");
    $("priv_key_visible").innerHTML = $("priv_key").innerHTML;
  } else {
    this.classList.remove("fa-eye-slash");
    this.classList.add("fa-eye");
    $("priv_key_visible").innerHTML = "••••••••••••••••••••••••••••••••••••••••••••••••••••••••••••••••••••••••••••••••••••";
  }
}

function humanReadableSpeed(speed) {
  if (speed < 0) return "? B/s";
  var i = speed < 1 ? 0 : Math.floor(Math.log(speed) / Math.log(1024));
  return (speed / Math.pow(1024, i)).toFixed(2) * 1 + ' ' + ['B/s', 'kB/s', 'MB/s', 'GB/s', 'TB/s'][i];
}

var ui = ui || {
  countries: []
};

ui.getAllPeers = () => {
  if(! ("_allPeersPromise" in ui)) {
    ui._allPeersPromise = new Promise((resolve, reject) => {
        if("_allPeers" in ui) resolve(ui._allPeers);
        else fetch('https://map.rivchain.org/rest/peers.json')
          .then((response) => response.json())
          .then((data) => {
            // add country code to each peer
            for (var c in data) {
              let country = c.slice(0, -3);
              let filtered = ui.countries.find((entry) => entry.name.toLowerCase() == country);
              //let flagFile = filtered ? filtered["flag_4x3"] : "";
              let flagCode = filtered ? filtered["code"] : "";
              for (let peer in data[c]) {
                data[c][peer].countryCode = flagCode;
              }
            }            
            ui._allPeers = data;
            resolve(ui._allPeers);          
          })
          .catch(reject);
    }).finally(() => delete ui._allPeersPromise);
  }
  return ui._allPeersPromise;
};

ui.showAllPeers = () =>
  ui.getAllPeers()
    .then((peerList) => {
      var peers = add_table(peerList);
      //start peers test
      fetch('api/ping', {
        method: 'POST',
        headers: {
          'Content-Type': 'application/json',
        },
        body: JSON.stringify(peers)
      })
      .catch((error) => {
        console.error('Error:', error);
      });    
    }).catch((error) => {
      console.error(error);
    });


ui.getConnectedPeers = () =>
  fetch('api/peers')
    .then((response) => response.json())

ui.updateConnectedPeersHandler = (peers) => {
  ui.updateStatus(peers);
  ui.updateSpeed(peers);
  $("peers").innerText = "";
  if(peers) {
    const regexStrip = /%[^\]]*/gm;
    peers.forEach(peer => {
      let row = $("peers").appendChild(document.createElement('div'));
      row.className = "overflow-ellipsis"
      let flag =  row.appendChild(document.createElement("span"));
      if(peer.multicast)
        flag.className = "fa fa-thin fa-share-nodes peer-connected-fl";
      else
        flag.className = "fi fi-" + ui.lookupCountryCodeByAddress(peer.remote) + " peer-connected-fl";
      row.append(peer.remote.replace(regexStrip, ""));
    });
  }
}

ui.updateStatus = peers => {
  let status = "st-error";
  if(peers) {
    if(peers.length) {
      const isNonMulticastExists = peers.filter(peer => !peer.multicast).length;
      status = isNonMulticastExists ? "st-multicast" : "st-connected";
    } else {
      status = "st-connecting"
    }
  }
  Array.from($$("status")).forEach(node => node.classList.add("is-hidden"));
  $(status).classList.remove("is-hidden");
}

ui.updateSpeed = peers => {
  if(peers) {
    let rsbytes = {"bytes_recvd": peers.reduce((acc, peer) => acc + peer.bytes_recvd, 0),
                   "bytes_sent":  peers.reduce((acc, peer) => acc + peer.bytes_sent, 0),
                   "timestamp": Date.now()};
    if("_rsbytes" in ui) {
      $("dn_speed").innerText = humanReadableSpeed((rsbytes.bytes_recvd - ui._rsbytes.bytes_recvd) * 1000 / (rsbytes.timestamp - ui._rsbytes.timestamp));
      $("up_speed").innerText = humanReadableSpeed((rsbytes.bytes_sent - ui._rsbytes.bytes_sent) * 1000 / (rsbytes.timestamp - ui._rsbytes.timestamp));
    }
    ui._rsbytes = rsbytes;
  } else {
    delete ui._rsbytes;
    $("dn_speed").innerText = humanReadableSpeed(-1);
    $("up_speed").innerText = humanReadableSpeed(-1);
  }
}

ui.updateConnectedPeers = () =>
  ui.getConnectedPeers()
    .then(peers => ui.updateConnectedPeersHandler(peers))
    .catch((error) => {
      ui.updateConnectedPeersHandler();
      $("peers").innerText = error.message;
<<<<<<< HEAD
      ui.updateStatus();
      ui.updateSpeed();
      ui.updateCoordsInfo();
=======
>>>>>>> 4a7a8ff0
    });

ui.lookupCountryCodeByAddress = (address) => {
  for (var c in ui._allPeers)
    for (let peer in ui._allPeers[c])
      if(peer == address) 
        return ui._allPeers[c][peer].countryCode;
}

ui.getSelfInfo = () =>
  fetch('api/self')
    .then((response) => response.json())

ui.updateSelfInfo = () =>
  ui.getSelfInfo()
    .then((info) => {
      $("ipv6").innerText = info.address;
      $("subnet").innerText = info.subnet;
      $("coordinates").innerText = ''.concat('[',info.coords.join(' '),']');
      $("pub_key").innerText = info.key;
      $("priv_key").innerText = info.private_key;
      $("ipv6").innerText = info.address;
      $("version").innerText = info.build_version;
    }).catch((error) => {
      $("ipv6").innerText = error.message;
    });

ui.updateCoordsInfo = function () {
  return ui.getSelfInfo().then(function (info) {
    $("coordinates").innerText = info.coords;
  }).catch(function (error) {
    $("ipv6").innerText = error.message;
  });
};

ui.sse = new EventSource('/api/sse');

function main() {

  window.addEventListener("load", () => {
    $("showAllPeersBtn").addEventListener("click", ui.showAllPeers);

    ui.getAllPeers().then(() => ui.updateConnectedPeers());

    ui.updateSelfInfo();
    //setInterval(ui.updateSelfInfo, 5000);

    ui.sse.addEventListener("ping", (e) => {
      let data = JSON.parse(e.data);
      setPingValue(data.peer, data.value);
    })
    
    ui.sse.addEventListener("peers", (e) => {
      ui.updateConnectedPeersHandler(JSON.parse(e.data));
    })
    
  });
}

main();<|MERGE_RESOLUTION|>--- conflicted
+++ resolved
@@ -287,6 +287,7 @@
 ui.updateConnectedPeersHandler = (peers) => {
   ui.updateStatus(peers);
   ui.updateSpeed(peers);
+  ui.updateCoordsInfo();
   $("peers").innerText = "";
   if(peers) {
     const regexStrip = /%[^\]]*/gm;
@@ -340,12 +341,6 @@
     .catch((error) => {
       ui.updateConnectedPeersHandler();
       $("peers").innerText = error.message;
-<<<<<<< HEAD
-      ui.updateStatus();
-      ui.updateSpeed();
-      ui.updateCoordsInfo();
-=======
->>>>>>> 4a7a8ff0
     });
 
 ui.lookupCountryCodeByAddress = (address) => {
