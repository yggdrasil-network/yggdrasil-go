package mobile

import (
	"encoding/hex"
	"encoding/json"
	"fmt"
	"net"
	"regexp"

	"github.com/gologme/log"

	//"github.com/RiV-chain/RiV-mesh/src/address"
	"github.com/RiV-chain/RiV-mesh/src/config"
	"github.com/RiV-chain/RiV-mesh/src/core"
	"github.com/RiV-chain/RiV-mesh/src/defaults"
	"github.com/RiV-chain/RiV-mesh/src/ipv6rwc"
	"github.com/RiV-chain/RiV-mesh/src/multicast"
	"github.com/RiV-chain/RiV-mesh/src/version"

	_ "golang.org/x/mobile/bind"
)

// RiV-mesh mobile package is meant to "plug the gap" for mobile support, as
// Gomobile will not create headers for Swift/Obj-C etc if they have complex
// (non-native) types. Therefore for iOS we will expose some nice simple
// functions. Note that in the case of iOS we handle reading/writing to/from TUN
// in Swift therefore we use the "dummy" TUN interface instead.
type Mesh struct {
	core      *core.Core
	iprwc     *ipv6rwc.ReadWriteCloser
	config    *config.NodeConfig
	multicast *multicast.Multicast
	log       MobileLogger
}

// StartAutoconfigure starts a node with a randomly generated config
func (m *Mesh) StartAutoconfigure() error {
	return m.StartJSON([]byte("{}"))
}

// StartJSON starts a node with the given JSON config. You can get JSON config
// (rather than HJSON) by using the GenerateConfigJSON() function
func (m *Mesh) StartJSON(configjson []byte) error {
	logger := log.New(m.log, "", 0)
	logger.EnableLevel("error")
	logger.EnableLevel("warn")
	logger.EnableLevel("info")
	m.config = defaults.GenerateConfig()
	if err := json.Unmarshal(configjson, &m.config); err != nil {
		return err
	}
	// Setup the Yggdrasil node itself.
	{
		sk, err := hex.DecodeString(m.config.PrivateKey)
		if err != nil {
			panic(err)
		}
		options := []core.SetupOption{}
		for _, peer := range m.config.Peers {
			options = append(options, core.Peer{URI: peer})
		}
		for intf, peers := range m.config.InterfacePeers {
			for _, peer := range peers {
				options = append(options, core.Peer{URI: peer, SourceInterface: intf})
			}
		}
		for _, allowed := range m.config.AllowedPublicKeys {
			k, err := hex.DecodeString(allowed)
			if err != nil {
				panic(err)
			}
			options = append(options, core.AllowedPublicKey(k[:]))
		}
		m.core, err = core.New(sk[:], logger, options...)
		if err != nil {
			panic(err)
		}
	}

	// Setup the multicast module.
	if len(m.config.MulticastInterfaces) > 0 {
		var err error
		options := []multicast.SetupOption{}
		for _, intf := range m.config.MulticastInterfaces {
			options = append(options, multicast.MulticastInterface{
<<<<<<< HEAD
				Regex: regexp.MustCompile(intf.Regex),
				Beacon: intf.Beacon,
				Listen: intf.Listen,
				Port: intf.Port,
				Priority: intf.Priority,
=======
				Regex:    regexp.MustCompile(intf.Regex),
				Beacon:   intf.Beacon,
				Listen:   intf.Listen,
				Port:     intf.Port,
				Priority: uint8(intf.Priority),
>>>>>>> 6112c9cf
			})
		}
		m.multicast, err = multicast.New(m.core, logger, options...)
		if err != nil {
			logger.Errorln("An error occurred starting multicast:", err)
		}
	}

	mtu := m.config.IfMTU
	m.iprwc = ipv6rwc.NewReadWriteCloser(m.core)
	if m.iprwc.MaxMTU() < mtu {
		mtu = m.iprwc.MaxMTU()
	}
	m.iprwc.SetMTU(mtu)
	return nil
}

// Send sends a packet to Mesh. It should be a fully formed
// IPv6 packet
func (m *Mesh) Send(p []byte) error {
	if m.iprwc == nil {
		return nil
	}
	_, _ = m.iprwc.Write(p)
	return nil
}

<<<<<<< HEAD
// Recv waits for and reads a packet coming from Mesh. It
=======
// Send sends a packet from given buffer to Yggdrasil. From first byte up to length.
func (m *Yggdrasil) SendBuffer(p []byte, length int) error {
	if m.iprwc == nil {
		return nil
	}
	if len(p) < length {
		return nil
	}
	_, _ = m.iprwc.Write(p[:length])
	return nil
}

// Recv waits for and reads a packet coming from Yggdrasil. It
>>>>>>> 6112c9cf
// will be a fully formed IPv6 packet
func (m *Mesh) Recv() ([]byte, error) {
	if m.iprwc == nil {
		return nil, nil
	}
	var buf [65535]byte
	n, _ := m.iprwc.Read(buf[:])
	return buf[:n], nil
}

<<<<<<< HEAD
// Stop the mobile Mesh instance
func (m *Mesh) Stop() error {
=======
// Recv waits for and reads a packet coming from Yggdrasil to given buffer, returning size of packet
func (m *Yggdrasil) RecvBuffer(buf []byte) (int, error) {
	if m.iprwc == nil {
		return 0, nil
	}
	n, _ := m.iprwc.Read(buf)
	return n, nil
}

// Stop the mobile Yggdrasil instance
func (m *Yggdrasil) Stop() error {
>>>>>>> 6112c9cf
	logger := log.New(m.log, "", 0)
	logger.EnableLevel("info")
	logger.Infof("Stop the mobile Mesh instance %s", "")
	if err := m.multicast.Stop(); err != nil {
		return err
	}
	m.core.Stop()
	return nil
}

// GenerateConfigJSON generates mobile-friendly configuration in JSON format
func GenerateConfigJSON() []byte {
	nc := defaults.GenerateConfig()
	nc.IfName = "none"
	if json, err := json.Marshal(nc); err == nil {
		return json
	}
	return nil
}

// GetAddressString gets the node's IPv6 address
func (m *Mesh) GetAddressString() string {
	ip := m.core.Address()
	return ip.String()
}

// GetSubnetString gets the node's IPv6 subnet in CIDR notation
func (m *Mesh) GetSubnetString() string {
	subnet := m.core.Subnet()
	return subnet.String()
}

// GetPublicKeyString gets the node's public key in hex form
func (m *Mesh) GetPublicKeyString() string {
	return hex.EncodeToString(m.core.GetSelf().Key)
}

// GetCoordsString gets the node's coordinates
func (m *Mesh) GetCoordsString() string {
	return fmt.Sprintf("%v", m.core.GetSelf().Coords)
}

func (m *Mesh) GetPeersJSON() (result string) {
	peers := []struct {
		core.PeerInfo
		IP string
	}{}
	for _, v := range m.core.GetPeers() {
		a := m.core.AddrForKey(v.Key)
		ip := net.IP(a[:]).String()
		peers = append(peers, struct {
			core.PeerInfo
			IP string
		}{
			PeerInfo: v,
			IP:       ip,
		})
	}
	if res, err := json.Marshal(peers); err == nil {
		return string(res)
	} else {
		return "{}"
	}
}

func (m *Mesh) GetDHTJSON() (result string) {
	if res, err := json.Marshal(m.core.GetDHT()); err == nil {
		return string(res)
	} else {
		return "{}"
	}
}

// GetMTU returns the configured node MTU. This must be called AFTER Start.
func (m *Mesh) GetMTU() int {
	return int(m.core.MTU())
}

func GetVersion() string {
	return version.BuildVersion()
}<|MERGE_RESOLUTION|>--- conflicted
+++ resolved
@@ -83,19 +83,11 @@
 		options := []multicast.SetupOption{}
 		for _, intf := range m.config.MulticastInterfaces {
 			options = append(options, multicast.MulticastInterface{
-<<<<<<< HEAD
 				Regex: regexp.MustCompile(intf.Regex),
 				Beacon: intf.Beacon,
 				Listen: intf.Listen,
 				Port: intf.Port,
-				Priority: intf.Priority,
-=======
-				Regex:    regexp.MustCompile(intf.Regex),
-				Beacon:   intf.Beacon,
-				Listen:   intf.Listen,
-				Port:     intf.Port,
 				Priority: uint8(intf.Priority),
->>>>>>> 6112c9cf
 			})
 		}
 		m.multicast, err = multicast.New(m.core, logger, options...)
@@ -123,11 +115,8 @@
 	return nil
 }
 
-<<<<<<< HEAD
-// Recv waits for and reads a packet coming from Mesh. It
-=======
 // Send sends a packet from given buffer to Yggdrasil. From first byte up to length.
-func (m *Yggdrasil) SendBuffer(p []byte, length int) error {
+func (m *Mesh) SendBuffer(p []byte, length int) error {
 	if m.iprwc == nil {
 		return nil
 	}
@@ -139,7 +128,6 @@
 }
 
 // Recv waits for and reads a packet coming from Yggdrasil. It
->>>>>>> 6112c9cf
 // will be a fully formed IPv6 packet
 func (m *Mesh) Recv() ([]byte, error) {
 	if m.iprwc == nil {
@@ -150,22 +138,17 @@
 	return buf[:n], nil
 }
 
-<<<<<<< HEAD
+// Recv waits for and reads a packet coming from Yggdrasil to given buffer, returning size of packet
+func (m *Yggdrasil) RecvBuffer(buf []byte) (int, error) {
+	if m.iprwc == nil {
+		return 0, nil
+	}
+	n, _ := m.iprwc.Read(buf)
+	return n, nil
+}
+
 // Stop the mobile Mesh instance
 func (m *Mesh) Stop() error {
-=======
-// Recv waits for and reads a packet coming from Yggdrasil to given buffer, returning size of packet
-func (m *Yggdrasil) RecvBuffer(buf []byte) (int, error) {
-	if m.iprwc == nil {
-		return 0, nil
-	}
-	n, _ := m.iprwc.Read(buf)
-	return n, nil
-}
-
-// Stop the mobile Yggdrasil instance
-func (m *Yggdrasil) Stop() error {
->>>>>>> 6112c9cf
 	logger := log.New(m.log, "", 0)
 	logger.EnableLevel("info")
 	logger.Infof("Stop the mobile Mesh instance %s", "")
