# Golang CircleCI 2.0 configuration file
#
# Check https://circleci.com/docs/2.0/language-go/ for more details
version: 2.1
jobs:
  lint:
    docker:
      - image: circleci/golang:1.17

    steps:
      - checkout

      - run:
          name: Run golangci-lint
          command: |
              go get github.com/golangci/golangci-lint/cmd/golangci-lint@v1.31.0
              golangci-lint run

      - run:
          name: Run Go tests
          command: |
              go test ./...

  build-linux:
    docker:
      - image: circleci/golang:1.17

    steps:
      - checkout

      - run:
          name: Create artifact upload directory and set variables
          command: |
              mkdir /tmp/upload
              echo 'export CINAME=$(sh contrib/semver/name.sh)' >> $BASH_ENV
              echo 'export CIVERSION=$(sh contrib/semver/version.sh --bare)' >> $BASH_ENV
              echo 'export CIVERSIONRPM=$(sh contrib/semver/version.sh --bare | tr "-" ".")' >> $BASH_ENV
              echo 'export CIBRANCH=$(echo $CIRCLE_BRANCH | tr -d "/")' >> $BASH_ENV
              case "$CINAME" in \
                "mesh") (echo 'export CICONFLICTS=mesh-develop' >> $BASH_ENV) ;; \
                "mesh-develop") (echo 'export CICONFLICTS=mesh' >> $BASH_ENV) ;; \
                *) (echo 'export CICONFLICTS="mesh mesh-develop"' >> $BASH_ENV) ;; \
              esac
              git config --global user.email "$(git log --format='%ae' HEAD -1)";
              git config --global user.name "$(git log --format='%an' HEAD -1)";

      - run:
          name: Install RPM utilities
          command: |
              sudo apt-get update
              sudo apt-get install -y rpm file
              mkdir -p ~/rpmbuild/BUILD ~/rpmbuild/RPMS ~/rpmbuild/SOURCES ~/rpmbuild/SPECS ~/rpmbuild/SRPMS

      - run:
          name: Test debug builds
          command: |
              ./build -d
              test -f mesh && test -f meshctl

      - run:
          name: Build for Linux (including Debian packages)
          command: |
              rm -f {mesh,meshctl}
              PKGARCH=amd64 sh contrib/deb/generate.sh && mv mesh /tmp/upload/$CINAME-$CIVERSION-linux-amd64 && mv meshctl /tmp/upload/$CINAME-$CIVERSION-meshctl-linux-amd64;
              PKGARCH=i386 sh contrib/deb/generate.sh && mv mesh /tmp/upload/$CINAME-$CIVERSION-linux-i386 && mv meshctl /tmp/upload/$CINAME-$CIVERSION-meshctl-linux-i386;
              PKGARCH=mipsel sh contrib/deb/generate.sh && mv mesh /tmp/upload/$CINAME-$CIVERSION-linux-mipsel && mv meshctl /tmp/upload/$CINAME-$CIVERSION-meshctl-linux-mipsel;
              PKGARCH=mips sh contrib/deb/generate.sh && mv mesh /tmp/upload/$CINAME-$CIVERSION-linux-mips && mv meshctl /tmp/upload/$CINAME-$CIVERSION-meshctl-linux-mips;
              PKGARCH=armhf sh contrib/deb/generate.sh && mv mesh /tmp/upload/$CINAME-$CIVERSION-linux-armhf && mv meshctl /tmp/upload/$CINAME-$CIVERSION-meshctl-linux-armhf;
              PKGARCH=armel sh contrib/deb/generate.sh && mv mesh /tmp/upload/$CINAME-$CIVERSION-linux-armel && mv meshctl /tmp/upload/$CINAME-$CIVERSION-meshctl-linux-armel;
              PKGARCH=arm64 sh contrib/deb/generate.sh && mv mesh /tmp/upload/$CINAME-$CIVERSION-linux-arm64 && mv meshctl /tmp/upload/$CINAME-$CIVERSION-meshctl-linux-arm64;
              mv *.deb /tmp/upload/

      - run:
          name: Build for Linux (RPM packages)
          command: |
              git clone https://github.com/RiV-chain/RiV-mesh-package-rpm ~/rpmbuild/SPECS
              cd ../ && tar -czvf ~/rpmbuild/SOURCES/v$CIVERSIONRPM --transform "s/project/RiV-mesh-$CIBRANCH-$CIVERSIONRPM/" project
              sed -i "s/RiV-mesh/RiV-mesh-$CIBRANCH/" ~/rpmbuild/SPECS/mesh.spec
              sed -i "s/^PKGNAME=mesh/PKGNAME=mesh-$CIBRANCH/" ~/rpmbuild/SPECS/mesh.spec
              sed -i "s/^Name\:.*/Name\:           $CINAME/" ~/rpmbuild/SPECS/mesh.spec
              sed -i "s/^Version\:.*/Version\:        $CIVERSIONRPM/" ~/rpmbuild/SPECS/mesh.spec
              sed -i "s/^Conflicts\:.*/Conflicts\:      $CICONFLICTS/" ~/rpmbuild/SPECS/mesh.spec
              cat ~/rpmbuild/SPECS/mesh.spec
              GOARCH=amd64 rpmbuild -v --nodeps --target=x86_64 -ba ~/rpmbuild/SPECS/mesh.spec
              #GOARCH=386 rpmbuild -v --nodeps --target=i386 -bb ~/rpmbuild/SPECS/mesh.spec
              find ~/rpmbuild/RPMS/ -name '*.rpm' -exec mv {} /tmp/upload \;
              find ~/rpmbuild/SRPMS/ -name '*.rpm' -exec mv {} /tmp/upload \;

      - run:
          name: Build for EdgeRouter and VyOS
          command: |
              rm -f {mesh,meshctl}
              git clone https://github.com/RiV-chain/vyatta-mesh /tmp/vyatta-mesh;
              cd /tmp/vyatta-mesh;
              BUILDDIR_RIV=$CIRCLE_WORKING_DIRECTORY ./build-edgerouter-x $CIRCLE_BRANCH;
              BUILDDIR_RIV=$CIRCLE_WORKING_DIRECTORY ./build-edgerouter-lite $CIRCLE_BRANCH;
              BUILDDIR_RIV=$CIRCLE_WORKING_DIRECTORY ./build-vyos-i386 $CIRCLE_BRANCH
              BUILDDIR_RIV=$CIRCLE_WORKING_DIRECTORY ./build-vyos-amd64 $CIRCLE_BRANCH
              mv *.deb /tmp/upload;

      - persist_to_workspace:
          root: /tmp
          paths:
            - upload

  build-macos:
    macos:
      xcode: "13.0.0"

    working_directory: ~/go/src/github.com/RiV-chain/RiV-mesh

    steps:
      - checkout

      - run:
          name: Create artifact upload directory and set variables
          command: |
              mkdir /tmp/upload
              echo 'export CINAME=$(sh contrib/semver/name.sh)' >> $BASH_ENV
              echo 'export CIVERSION=$(sh contrib/semver/version.sh --bare)' >> $BASH_ENV
              echo 'export PATH=$PATH:/usr/local/go/bin:~/go/bin' >> $BASH_ENV
              git config --global user.email "$(git log --format='%ae' HEAD -1)";
              git config --global user.name "$(git log --format='%an' HEAD -1)";
              echo -e "Host *\n\tStrictHostKeyChecking no\n" >> ~/.ssh/config

      - run:
          name: Install Go 1.17
          command: |
              cd /tmp
              curl -LO https://dl.google.com/go/go1.17.darwin-amd64.pkg
              sudo installer -pkg /tmp/go1.17.darwin-amd64.pkg -target /

      #- run:
      #    name: Install Gomobile
      #    command: |
      #        GO111MODULE=off go get golang.org/x/mobile/cmd/gomobile
      #        gomobile init

      - run:
          name: Build for macOS
          command: |
              GO111MODULE=on GOOS=darwin GOARCH=amd64 ./build
<<<<<<< HEAD
              cp mesh /tmp/upload/$CINAME-$CIVERSION-darwin-amd64
              cp meshctl /tmp/upload/$CINAME-$CIVERSION-meshctl-darwin-amd64;
=======
              cp yggdrasil /tmp/upload/$CINAME-$CIVERSION-darwin-amd64
              cp yggdrasilctl /tmp/upload/$CINAME-$CIVERSION-yggdrasilctl-darwin-amd64;
              GO111MODULE=on GOOS=darwin GOARCH=arm64 ./build
              cp yggdrasil /tmp/upload/$CINAME-$CIVERSION-darwin-arm64
              cp yggdrasilctl /tmp/upload/$CINAME-$CIVERSION-yggdrasilctl-darwin-arm64;
>>>>>>> 99227b60

      - run:
          name: Build for macOS (.pkg format)
          command: |
              PKGARCH=amd64 sh contrib/macos/create-pkg.sh
              PKGARCH=arm64 sh contrib/macos/create-pkg.sh
              mv *.pkg /tmp/upload/

      #- run:
      #    name: Build framework for iOS (.framework format)
      #    command: |
      #        sudo GO111MODULE=off go get -v github.com/RiV-chain/RiV-mesh/cmd/...
      #        sudo GO111MODULE=off go get -v github.com/RiV-chain/RiV-mesh/src/...
      #        GO111MODULE=off ./build -i
      #        mv *.framework /tmp/upload

      - persist_to_workspace:
          root: /tmp
          paths:
            - upload

  build-other:
    docker:
      - image: circleci/golang:1.17

    steps:
      - checkout

      - run:
          name: Create artifact upload directory and set variables
          command: |
              mkdir /tmp/upload
              echo 'export CINAME=$(sh contrib/semver/name.sh)' >> $BASH_ENV
              echo 'export CIVERSION=$(sh contrib/semver/version.sh --bare)' >> $BASH_ENV
              git config --global user.email "$(git log --format='%ae' HEAD -1)";
              git config --global user.name "$(git log --format='%an' HEAD -1)";

      - run:
          name: Build for OpenBSD
          command: |
              rm -f {mesh,meshctl}
              GOOS=openbsd GOARCH=amd64 ./build && mv mesh /tmp/upload/$CINAME-$CIVERSION-openbsd-amd64 && mv meshctl /tmp/upload/$CINAME-$CIVERSION-meshctl-openbsd-amd64;
              GOOS=openbsd GOARCH=386 ./build && mv mesh /tmp/upload/$CINAME-$CIVERSION-openbsd-i386 && mv meshctl /tmp/upload/$CINAME-$CIVERSION-meshctl-openbsd-i386;

      - run:
          name: Build for FreeBSD
          command: |
              rm -f {mesh,meshctl}
              GOOS=freebsd GOARCH=amd64 ./build && mv mesh /tmp/upload/$CINAME-$CIVERSION-freebsd-amd64 && mv meshctl /tmp/upload/$CINAME-$CIVERSION-meshctl-freebsd-amd64;
              GOOS=freebsd GOARCH=386 ./build && mv mesh /tmp/upload/$CINAME-$CIVERSION-freebsd-i386 && mv meshctl /tmp/upload/$CINAME-$CIVERSION-meshctl-freebsd-i386;

      - run:
          name: Build for Windows
          command: |
              rm -f {mesh,meshctl}
              GOOS=windows GOARCH=amd64 ./build && mv mesh.exe /tmp/upload/$CINAME-$CIVERSION-windows-amd64.exe && mv meshctl.exe /tmp/upload/$CINAME-$CIVERSION-meshctl-windows-amd64.exe;
              GOOS=windows GOARCH=386 ./build && mv mesh.exe /tmp/upload/$CINAME-$CIVERSION-windows-i386.exe && mv meshctl.exe /tmp/upload/$CINAME-$CIVERSION-meshctl-windows-i386.exe;

      - persist_to_workspace:
          root: /tmp
          paths:
            - upload

  upload:
    machine: true

    steps:
      - attach_workspace:
          at: /tmp

      - store_artifacts:
          path: /tmp/upload
          destination: /

workflows:
  version: 2.1
  build:
    jobs:
      - lint
      - build-linux
      - build-macos
      - build-other
      - upload:
          requires:
            - build-linux
            - build-macos
            - build-other<|MERGE_RESOLUTION|>--- conflicted
+++ resolved
@@ -140,16 +140,11 @@
           name: Build for macOS
           command: |
               GO111MODULE=on GOOS=darwin GOARCH=amd64 ./build
-<<<<<<< HEAD
               cp mesh /tmp/upload/$CINAME-$CIVERSION-darwin-amd64
-              cp meshctl /tmp/upload/$CINAME-$CIVERSION-meshctl-darwin-amd64;
-=======
-              cp yggdrasil /tmp/upload/$CINAME-$CIVERSION-darwin-amd64
-              cp yggdrasilctl /tmp/upload/$CINAME-$CIVERSION-yggdrasilctl-darwin-amd64;
+              cp meshctl /tmp/upload/$CINAME-$CIVERSION-meshctlctl-darwin-amd64;
               GO111MODULE=on GOOS=darwin GOARCH=arm64 ./build
-              cp yggdrasil /tmp/upload/$CINAME-$CIVERSION-darwin-arm64
-              cp yggdrasilctl /tmp/upload/$CINAME-$CIVERSION-yggdrasilctl-darwin-arm64;
->>>>>>> 99227b60
+              cp mesh /tmp/upload/$CINAME-$CIVERSION-darwin-arm64
+              cp meshctl /tmp/upload/$CINAME-$CIVERSION-meshctlctl-darwin-arm64;
 
       - run:
           name: Build for macOS (.pkg format)
